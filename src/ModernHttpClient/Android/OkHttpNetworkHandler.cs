using System;
using System.Threading;
using System.Threading.Tasks;
using System.Collections.Generic;
using System.Linq;
using System.Net;
using System.Net.Http;
using OkHttp;
using Javax.Net.Ssl;
using System.Text.RegularExpressions;
using Java.IO;
<<<<<<< HEAD
using System.Security.Cryptography.X509Certificates;
=======
using System.Globalization;
>>>>>>> 81a85bf5

namespace ModernHttpClient
{
    public class NativeMessageHandler : HttpMessageHandler
    {
        readonly OkHttpClient client = new OkHttpClient();
        readonly bool throwOnCaptiveNetwork;

        readonly Dictionary<HttpRequestMessage, WeakReference> registeredProgressCallbacks =
            new Dictionary<HttpRequestMessage, WeakReference>();

        public NativeMessageHandler() : this(false, false) {}

        public NativeMessageHandler(bool throwOnCaptiveNetwork, bool customSSLVerification)
        {
            this.throwOnCaptiveNetwork = throwOnCaptiveNetwork;

            if (customSSLVerification) client.SetHostnameVerifier(new HostnameVerifier());
        }

        public void RegisterForProgress(HttpRequestMessage request, ProgressDelegate callback)
        {
            if (callback == null && registeredProgressCallbacks.ContainsKey(request)) {
                registeredProgressCallbacks.Remove(request);
                return;
            }

            registeredProgressCallbacks[request] = new WeakReference(callback);
        }

        ProgressDelegate getAndRemoveCallbackFromRegister(HttpRequestMessage request)
        {
            ProgressDelegate emptyDelegate = delegate { };

            lock (registeredProgressCallbacks) {
                if (!registeredProgressCallbacks.ContainsKey(request)) return emptyDelegate;

                var weakRef = registeredProgressCallbacks[request];
                if (weakRef == null) return emptyDelegate;

                var callback = weakRef.Target as ProgressDelegate;
                if (callback == null) return emptyDelegate;

                registeredProgressCallbacks.Remove(request);
                return callback;
            }
        }

        protected override async Task<HttpResponseMessage> SendAsync(HttpRequestMessage request, CancellationToken cancellationToken)
        {
            var java_uri = request.RequestUri.GetComponents(UriComponents.AbsoluteUri, UriFormat.UriEscaped);
            var url = new Java.Net.URL(java_uri);

            var body = default(RequestBody);
            if (request.Content != null) {
                var bytes = await request.Content.ReadAsByteArrayAsync().ConfigureAwait(false);
                body = RequestBody.Create(MediaType.Parse(request.Content.Headers.ContentType.MediaType), bytes);
            }

            var builder = new Request.Builder()
                .Method(request.Method.Method.ToUpperInvariant(), body)
                .Url(url);

            var keyValuePairs = request.Headers
                .Union(request.Content != null ?
                    (IEnumerable<KeyValuePair<string, IEnumerable<string>>>)request.Content.Headers :
                    Enumerable.Empty<KeyValuePair<string, IEnumerable<string>>>());

            foreach (var kvp in keyValuePairs) builder.AddHeader(kvp.Key, String.Join(",", kvp.Value));

            cancellationToken.ThrowIfCancellationRequested();

            var rq = builder.Build();
            var call = client.NewCall(rq);
            cancellationToken.Register(() => call.Cancel());

            var resp = default(Response);
            try {
                resp = await call.EnqueueAsync().ConfigureAwait(false);
            } catch (IOException ex) {
                if (ex.Message.ToLowerInvariant().Contains("canceled")) {
                    throw new OperationCanceledException();
                }

                throw;
            }

            var respBody = resp.Body();

            cancellationToken.ThrowIfCancellationRequested();

            var ret = new HttpResponseMessage((HttpStatusCode)resp.Code());
            if (respBody != null) {
                var content = new ProgressStreamContent(respBody.ByteStream(), cancellationToken);
                content.Progress = getAndRemoveCallbackFromRegister(request);
                ret.Content = content;
            } else {
                ret.Content = new ByteArrayContent(new byte[0]);
            }

            var respHeaders = resp.Headers();
            foreach (var k in respHeaders.Names()) {
                ret.Headers.TryAddWithoutValidation(k, respHeaders.Get(k));
                ret.Content.Headers.TryAddWithoutValidation(k, respHeaders.Get(k));
            }

            return ret;
        }
    }

    public static class AwaitableOkHttp
    {
        public static Task<Response> EnqueueAsync(this Call This)
        {
            var cb = new OkTaskCallback();
            This.Enqueue(cb);

            return cb.Task;
        }

        class OkTaskCallback : Java.Lang.Object, ICallback
        {
            readonly TaskCompletionSource<Response> tcs = new TaskCompletionSource<Response>();
            public Task<Response> Task { get { return tcs.Task; } }

            public void OnFailure(Request p0, Java.IO.IOException p1)
            {
                // Kind of a hack, but the simplest way to find out that server cert. validation failed
                if (p1.Message == String.Format("Hostname '{0}' was not verified", p0.Url().Host)) {
                    tcs.TrySetException(new WebException(p1.LocalizedMessage, WebExceptionStatus.TrustFailure));
                } else {
                    tcs.TrySetException(p1);
                }
            }

            public void OnResponse(Response p0)
            {
                tcs.TrySetResult(p0);
            }
        }
    }

    class HostnameVerifier : Java.Lang.Object, IHostnameVerifier
    {
        static readonly Regex cnRegex = new Regex(@"CN\s*=\s*([^,]*)", RegexOptions.Compiled | RegexOptions.CultureInvariant | RegexOptions.Singleline);

        public bool Verify(string hostname, ISSLSession session)
        {
            return verifyServerCertificate(hostname, session) & verifyClientCiphers(hostname, session);
        }

        /// <summary>
        /// Verifies the server certificate by calling into ServicePointManager.ServerCertificateValidationCallback or,
        /// if the is no delegate attached to it by using the default hostname verifier.
        /// </summary>
        /// <returns><c>true</c>, if server certificate was verifyed, <c>false</c> otherwise.</returns>
        /// <param name="hostname"></param>
        /// <param name="session"></param>
        bool verifyServerCertificate(string hostname, ISSLSession session)
        {
            var defaultVerifier = HttpsURLConnection.DefaultHostnameVerifier;

            if (ServicePointManager.ServerCertificateValidationCallback == null) return defaultVerifier.Verify(hostname, session);

            // Convert java certificates to .NET certificates and build cert chain from root certificate
            var certificates = session.GetPeerCertificateChain();
            var chain = new System.Security.Cryptography.X509Certificates.X509Chain();
            System.Security.Cryptography.X509Certificates.X509Certificate2 root = null;
            var errors = System.Net.Security.SslPolicyErrors.None;

            // Build certificate chain and check for errors
            if (certificates == null || certificates.Length == 0) {//no cert at all
                errors = System.Net.Security.SslPolicyErrors.RemoteCertificateNotAvailable;
                goto bail;
            } 

            if (certificates.Length == 1) {//no root?
                errors = System.Net.Security.SslPolicyErrors.RemoteCertificateChainErrors;
                goto bail;
            } 

            var netCerts = certificates.Select(x => new System.Security.Cryptography.X509Certificates.X509Certificate2(x.GetEncoded())).ToArray();

            for (int i = 1; i < netCerts.Length; i++) {
                chain.ChainPolicy.ExtraStore.Add(netCerts[i]);
            }

            root = netCerts[0];

            chain.ChainPolicy.RevocationFlag = System.Security.Cryptography.X509Certificates.X509RevocationFlag.EntireChain;
            chain.ChainPolicy.RevocationMode = System.Security.Cryptography.X509Certificates.X509RevocationMode.NoCheck;
            chain.ChainPolicy.UrlRetrievalTimeout = new TimeSpan(0, 1, 0);
            chain.ChainPolicy.VerificationFlags = 
                    System.Security.Cryptography.X509Certificates.X509VerificationFlags.AllowUnknownCertificateAuthority;

            if (!chain.Build(root)) {
                errors = System.Net.Security.SslPolicyErrors.RemoteCertificateChainErrors;
                goto bail;
            }

            var subject = root.Subject;
            var subjectCn = cnRegex.Match(subject).Groups[1].Value;

            if (String.IsNullOrWhiteSpace(subjectCn) || !match(hostname, subjectCn)) {
                errors = System.Net.Security.SslPolicyErrors.RemoteCertificateNameMismatch;
                goto bail;
            }

        bail:
            // Call the delegate to validate
            return ServicePointManager.ServerCertificateValidationCallback(this, root, chain, errors);
        }

        /// <summary>
        /// Verifies client ciphers and is only available in Mono and Xamarin products.
        /// </summary>
        /// <returns><c>true</c>, if client ciphers was verifyed, <c>false</c> otherwise.</returns>
        /// <param name="hostname"></param>
        /// <param name="session"></param>
        bool verifyClientCiphers(string hostname, ISSLSession session)
        {
            var callback = ServicePointManager.ClientCipherSuitesCallback;
            if (callback == null) return true;

            var protocol = session.Protocol.StartsWith("SSL", StringComparison.InvariantCulture) ? SecurityProtocolType.Ssl3 : SecurityProtocolType.Tls;
            var acceptedCiphers = callback(protocol, new[] { session.CipherSuite });

            return acceptedCiphers.Contains(session.CipherSuite);
        }

        static bool match(string hostname, string pattern)
        {
            // check if this is a pattern
            int index = pattern.IndexOf('*');
            if (index == -1)
            {
                // not a pattern, do a direct case-insensitive comparison
                return (String.Compare(hostname, pattern, true, CultureInfo.InvariantCulture) == 0);
            }

            // check pattern validity
            // A "*" wildcard character MAY be used as the left-most name component in the certificate.

            // unless this is the last char (valid)
            if (index != pattern.Length - 1)
            {
                // then the next char must be a dot .'.
                if (pattern[index + 1] != '.')
                    return false;
            }

            // only one (A) wildcard is supported
            int i2 = pattern.IndexOf('*', index + 1);
            if (i2 != -1)
                return false;

            // match the end of the pattern
            string end = pattern.Substring(index + 1);
            int length = hostname.Length - end.Length;
            // no point to check a pattern that is longer than the hostname
            if (length <= 0)
                return false;

            if (String.Compare(hostname, length, end, 0, end.Length, true, CultureInfo.InvariantCulture) != 0)
                return false;

            // special case, we start with the wildcard
            if (index == 0)
            {
                // ensure we hostname non-matched part (start) doesn't contain a dot
                int i3 = hostname.IndexOf('.');
                return ((i3 == -1) || (i3 >= (hostname.Length - end.Length)));
            }

            // match the start of the pattern
            string start = pattern.Substring(0, index);
            return (String.Compare(hostname, 0, start, 0, start.Length, true, CultureInfo.InvariantCulture) == 0);
        }
    }
}<|MERGE_RESOLUTION|>--- conflicted
+++ resolved
@@ -9,11 +9,8 @@
 using Javax.Net.Ssl;
 using System.Text.RegularExpressions;
 using Java.IO;
-<<<<<<< HEAD
 using System.Security.Cryptography.X509Certificates;
-=======
 using System.Globalization;
->>>>>>> 81a85bf5
 
 namespace ModernHttpClient
 {
@@ -217,7 +214,7 @@
             var subject = root.Subject;
             var subjectCn = cnRegex.Match(subject).Groups[1].Value;
 
-            if (String.IsNullOrWhiteSpace(subjectCn) || !match(hostname, subjectCn)) {
+            if (String.IsNullOrWhiteSpace(subjectCn) || !Utility.MatchHostnameToPattern(hostname, subjectCn)) {
                 errors = System.Net.Security.SslPolicyErrors.RemoteCertificateNameMismatch;
                 goto bail;
             }
@@ -243,54 +240,5 @@
 
             return acceptedCiphers.Contains(session.CipherSuite);
         }
-
-        static bool match(string hostname, string pattern)
-        {
-            // check if this is a pattern
-            int index = pattern.IndexOf('*');
-            if (index == -1)
-            {
-                // not a pattern, do a direct case-insensitive comparison
-                return (String.Compare(hostname, pattern, true, CultureInfo.InvariantCulture) == 0);
-            }
-
-            // check pattern validity
-            // A "*" wildcard character MAY be used as the left-most name component in the certificate.
-
-            // unless this is the last char (valid)
-            if (index != pattern.Length - 1)
-            {
-                // then the next char must be a dot .'.
-                if (pattern[index + 1] != '.')
-                    return false;
-            }
-
-            // only one (A) wildcard is supported
-            int i2 = pattern.IndexOf('*', index + 1);
-            if (i2 != -1)
-                return false;
-
-            // match the end of the pattern
-            string end = pattern.Substring(index + 1);
-            int length = hostname.Length - end.Length;
-            // no point to check a pattern that is longer than the hostname
-            if (length <= 0)
-                return false;
-
-            if (String.Compare(hostname, length, end, 0, end.Length, true, CultureInfo.InvariantCulture) != 0)
-                return false;
-
-            // special case, we start with the wildcard
-            if (index == 0)
-            {
-                // ensure we hostname non-matched part (start) doesn't contain a dot
-                int i3 = hostname.IndexOf('.');
-                return ((i3 == -1) || (i3 >= (hostname.Length - end.Length)));
-            }
-
-            // match the start of the pattern
-            string start = pattern.Substring(0, index);
-            return (String.Compare(hostname, 0, start, 0, start.Length, true, CultureInfo.InvariantCulture) == 0);
-        }
     }
 }