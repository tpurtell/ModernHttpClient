﻿using System;
using System.Net.Http;
using System.Threading.Tasks;
using System.Threading;
using System.IO;

namespace ModernHttpClient.Portable
{
    public class NativeMessageHandler : HttpMessageHandler
    {
<<<<<<< HEAD
        const string wrongVersion = "You're referencing the Portable version in your App - you need to reference the platform (iOS/Android) version";

        /// <summary>
        /// Initializes a new instance of the <see
        /// cref="ModernHttpClient.Portable.NativeMessageHandler"/> class.
        /// </summary>
        public NativeMessageHandler(): base()
        {
            throw new Exception(wrongVersion);
        }

        /// <summary>
        /// Initializes a new instance of the <see
        /// cref="ModernHttpClient.Portable.NativeMessageHandler"/> class.
        /// </summary>
        /// <param name="throwOnCaptiveNetwork">If set to <c>true</c> throw on
        /// captive network (ie: a captive network is usually a wifi network
        /// where an authentication html form is shown instead of the real
        /// content).</param>
        public NativeMessageHandler(bool throwOnCaptiveNetwork) : base()
        {
            throw new Exception(wrongVersion);
=======
        public void RegisterForProgress(HttpRequestMessage request, ProgressDelegate callback)
        {
            throw new Exception("You're referencing the Portable version in your App - you need to reference the platform (iOS/Android) version");
>>>>>>> 20642fa3
        }

        protected override Task<HttpResponseMessage> SendAsync(HttpRequestMessage request, CancellationToken cancellationToken)
        {
            throw new Exception(wrongVersion);
        }
    }

    public class ProgressStreamContent : StreamContent 
    {
        ProgressStreamContent(Stream stream) : base(stream)
        {
            throw new Exception("You're referencing the Portable version in your App - you need to reference the platform (iOS/Android) version");
        }

        ProgressStreamContent(Stream stream, int bufferSize) : base(stream, bufferSize)
        {
            throw new Exception("You're referencing the Portable version in your App - you need to reference the platform (iOS/Android) version");
        }

        public ProgressDelegate Progress {
            get { throw new Exception("You're referencing the Portable version in your App - you need to reference the platform (iOS/Android) version"); }
            set { throw new Exception("You're referencing the Portable version in your App - you need to reference the platform (iOS/Android) version"); }
        }
    }

    public delegate void ProgressDelegate(long bytes, long totalBytes, long totalBytesExpected);
}<|MERGE_RESOLUTION|>--- conflicted
+++ resolved
@@ -8,7 +8,6 @@
 {
     public class NativeMessageHandler : HttpMessageHandler
     {
-<<<<<<< HEAD
         const string wrongVersion = "You're referencing the Portable version in your App - you need to reference the platform (iOS/Android) version";
 
         /// <summary>
@@ -31,11 +30,11 @@
         public NativeMessageHandler(bool throwOnCaptiveNetwork) : base()
         {
             throw new Exception(wrongVersion);
-=======
+	}
+
         public void RegisterForProgress(HttpRequestMessage request, ProgressDelegate callback)
         {
-            throw new Exception("You're referencing the Portable version in your App - you need to reference the platform (iOS/Android) version");
->>>>>>> 20642fa3
+            throw new Exception(wrongVersion);
         }
 
         protected override Task<HttpResponseMessage> SendAsync(HttpRequestMessage request, CancellationToken cancellationToken)
@@ -46,19 +45,21 @@
 
     public class ProgressStreamContent : StreamContent 
     {
+        const string wrongVersion = "You're referencing the Portable version in your App - you need to reference the platform (iOS/Android) version";
+
         ProgressStreamContent(Stream stream) : base(stream)
         {
-            throw new Exception("You're referencing the Portable version in your App - you need to reference the platform (iOS/Android) version");
+            throw new Exception(wrongVersion);
         }
 
         ProgressStreamContent(Stream stream, int bufferSize) : base(stream, bufferSize)
         {
-            throw new Exception("You're referencing the Portable version in your App - you need to reference the platform (iOS/Android) version");
+            throw new Exception(wrongVersion);
         }
 
         public ProgressDelegate Progress {
-            get { throw new Exception("You're referencing the Portable version in your App - you need to reference the platform (iOS/Android) version"); }
-            set { throw new Exception("You're referencing the Portable version in your App - you need to reference the platform (iOS/Android) version"); }
+            get { throw new Exception(wrongVersion); }
+            set { throw new Exception(wrongVersion); }
         }
     }
 
