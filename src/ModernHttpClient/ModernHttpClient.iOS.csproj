﻿<?xml version="1.0" encoding="utf-8"?>
<Project DefaultTargets="Build" ToolsVersion="4.0" xmlns="http://schemas.microsoft.com/developer/msbuild/2003">
  <PropertyGroup>
    <Configuration Condition=" '$(Configuration)' == '' ">Debug</Configuration>
    <Platform Condition=" '$(Platform)' == '' ">AnyCPU</Platform>
    <ProjectGuid>{0F2A1CC8-4168-4CB4-B334-28C28BA51ECB}</ProjectGuid>
    <ProjectTypeGuids>{6BC8ED88-2882-458C-8E55-DFD12B67127B};{FAE04EC0-301F-11D3-BF4B-00C04F79EFBC}</ProjectTypeGuids>
    <OutputType>Library</OutputType>
    <RootNamespace>ModernHttpClient</RootNamespace>
    <IPhoneResourcePrefix>Resources</IPhoneResourcePrefix>
    <AssemblyName>ModernHttpClient</AssemblyName>
  </PropertyGroup>
  <PropertyGroup Condition=" '$(Configuration)|$(Platform)' == 'Debug|AnyCPU' ">
    <DebugSymbols>true</DebugSymbols>
    <DebugType>full</DebugType>
    <Optimize>false</Optimize>
    <OutputPath>bin\Debug\Monotouch</OutputPath>
    <IntermediateOutputPath>obj\Debug\Monotouch</IntermediateOutputPath>
    <DefineConstants>DEBUG; UIKIT</DefineConstants>
    <ErrorReport>prompt</ErrorReport>
    <WarningLevel>4</WarningLevel>
    <ConsolePause>false</ConsolePause>
    <AllowUnsafeBlocks>true</AllowUnsafeBlocks>
    <CustomCommands>
      <CustomCommands>
        <Command type="BeforeBuild" command="" workingdir="${SolutionDir}" />
      </CustomCommands>
    </CustomCommands>
  </PropertyGroup>
  <PropertyGroup Condition=" '$(Configuration)|$(Platform)' == 'Release|AnyCPU' ">
    <Optimize>true</Optimize>
    <OutputPath>bin\Release\Monotouch</OutputPath>
    <IntermediateOutputPath>obj\Release\Monotouch</IntermediateOutputPath>
    <ErrorReport>prompt</ErrorReport>
    <WarningLevel>4</WarningLevel>
    <ConsolePause>false</ConsolePause>
    <AllowUnsafeBlocks>true</AllowUnsafeBlocks>
    <CustomCommands>
      <CustomCommands>
        <Command type="BeforeBuild" command="" workingdir="${SolutionDir}" />
      </CustomCommands>
    </CustomCommands>
    <DefineConstants>UIKIT</DefineConstants>
  </PropertyGroup>
  <Import Project="$(MSBuildExtensionsPath)\Xamarin\iOS\Xamarin.MonoTouch.CSharp.targets" />
  <ItemGroup>
    <Reference Include="System" />
    <Reference Include="System.Xml" />
    <Reference Include="System.Core" />
    <Reference Include="monotouch" />
    <Reference Include="System.Net.Http" />
    <Compile Include="iOS\NSUrlSessionHandler.cs" />
    <Compile Include="iOS\AsyncLock.cs" />
    <Compile Include="Properties\AssemblyInfo.cs" />
<<<<<<< HEAD
    <Compile Include="CaptiveNetworkException.cs" />
=======
    <Compile Include="ProgressStreamContent.cs" />
>>>>>>> 20642fa3
  </ItemGroup>
  <ItemGroup>
    <Folder Include="Properties\" />
  </ItemGroup>
</Project><|MERGE_RESOLUTION|>--- conflicted
+++ resolved
@@ -52,11 +52,8 @@
     <Compile Include="iOS\NSUrlSessionHandler.cs" />
     <Compile Include="iOS\AsyncLock.cs" />
     <Compile Include="Properties\AssemblyInfo.cs" />
-<<<<<<< HEAD
     <Compile Include="CaptiveNetworkException.cs" />
-=======
     <Compile Include="ProgressStreamContent.cs" />
->>>>>>> 20642fa3
   </ItemGroup>
   <ItemGroup>
     <Folder Include="Properties\" />
