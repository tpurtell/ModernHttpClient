--- conflicted
+++ resolved
@@ -115,32 +115,22 @@
         }
     }
 
-	unsafe class NSDataStream : UnmanagedMemoryStream
-	{
-		public NSDataStream(NSData data)
-			: base((byte*)data.Bytes, data.Length)
-		{
-			_data = data;
-		}
+    unsafe class NSDataStream : UnmanagedMemoryStream
+    {
+        readonly NSData _data;
 
-		private readonly NSData _data;
+        public NSDataStream(NSData data) : base((byte*)data.Bytes, data.Length)
+        {
+            _data = data;
+        }
 
-<<<<<<< HEAD
-        protected override bool TryComputeLength(out long length)
+        protected override void Dispose(bool disposing)
         {
-            length = data.Length;
-            return true;
+            if (disposing) {
+                _data.Dispose();
+            }
+
+            base.Dispose(disposing);
         }
     }
-}
-=======
-		protected override void Dispose(bool disposing)
-		{
-			if (disposing)
-				_data.Dispose();
-
-			base.Dispose(disposing);
-		}
-	}
-}
->>>>>>> a52db490
+}